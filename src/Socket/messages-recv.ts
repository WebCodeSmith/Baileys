import NodeCache from '@cacheable/node-cache'
import { Boom } from '@hapi/boom'
import { randomBytes } from 'crypto'
import Long from 'long'
import { proto } from '../../WAProto/index.js'
import { DEFAULT_CACHE_TTLS, KEY_BUNDLE_TYPE, MIN_PREKEY_COUNT } from '../Defaults'
import type {
	MessageReceiptType,
	MessageRelayOptions,
	MessageUserReceipt,
	SocketConfig,
	WACallEvent,
	WACallUpdateType,
	WAMessageKey,
	WAPatchName
} from '../Types'
import { WAMessageStatus, WAMessageStubType } from '../Types'
import {
	addRecentMessage,
	aesDecryptCTR,
	aesEncryptGCM,
	cleanMessage,
	cleanupOldRetryStates,
	Curve,
	decodeMediaRetryNode,
	decodeMessageNode,
	decryptMessageNode,
	delay,
	derivePairingCodeKey,
	encodeBigEndian,
	encodeSignedDeviceIdentity,
	getCallStatusFromNode,
	getRecentMessage,
	incrementIncomingRetryCounter,
	SessionRecreationContext,
	shouldDropRetryRequest,
	getHistoryMsg,
	getNextPreKeys,
	getStatusFromReceiptType,
	hkdf,
	MISSING_KEYS_ERROR_TEXT,
	NACK_REASONS,
	NO_MESSAGE_FOUND_ERROR_TEXT,
	unixTimestampSeconds,
	xmppPreKey,
	xmppSignedPreKey
} from '../Utils'
import { makeMutex } from '../Utils/make-mutex'
import {
	areJidsSameUser,
	type BinaryNode,
	getAllBinaryNodeChildren,
	getBinaryNodeChild,
	getBinaryNodeChildBuffer,
	getBinaryNodeChildren,
	getBinaryNodeChildString,
	isJidGroup,
	isJidStatusBroadcast,
	isJidUser,
	isLidUser,
	jidDecode,
	jidNormalizedUser,
	S_WHATSAPP_NET
} from '../WABinary'
import { extractGroupMetadata } from './groups'
import { makeMessagesSocket } from './messages-send'

export const makeMessagesRecvSocket = (config: SocketConfig) => {
	const { logger, retryRequestDelayMs, maxMsgRetryCount, getMessage, shouldIgnoreJid } = config
	const sock = makeMessagesSocket(config)
	const {
		ev,
		authState,
		ws,
		processingMutex,
		signalRepository,
		query,
		upsertMessage,
		resyncAppState,
		onUnexpectedError,
		assertSessions,
		sendNode,
		relayMessage,
		sendReceipt,
		uploadPreKeys,
		sendPeerDataOperationMessage
	} = sock

	const PENDING_MESSAGE_DECRYPTIONS = new Map<
		string,
		{
			node: BinaryNode
			retryCount: number
			timestamp: number
		}
	>()
	const MAX_DECRYPT_RETRY_COUNT = 3
	const DECRYPT_RETRY_DELAY = 2000

	/** this mutex ensures that each retryRequest will wait for the previous one to finish */
	const retryMutex = makeMutex()

	const msgRetryCache =
		config.msgRetryCounterCache ||
		new NodeCache<number>({
			stdTTL: DEFAULT_CACHE_TTLS.MSG_RETRY, // 1 hour
			useClones: false
		})
	const callOfferCache =
		config.callOfferCache ||
		new NodeCache<WACallEvent>({
			stdTTL: DEFAULT_CACHE_TTLS.CALL_OFFER, // 5 mins
			useClones: false
		})

	const placeholderResendCache =
		config.placeholderResendCache ||
		new NodeCache({
			stdTTL: DEFAULT_CACHE_TTLS.MSG_RETRY, // 1 hour
			useClones: false
		})

	let sendActiveReceipts = false

	const sendMessageAck = async ({ tag, attrs, content }: BinaryNode, errorCode?: number) => {
		const stanza: BinaryNode = {
			tag: 'ack',
			attrs: {
				id: attrs.id!,
				to: attrs.from!,
				class: tag
			}
		}

		if (!!errorCode) {
			stanza.attrs.error = errorCode.toString()
		}

		if (!!attrs.participant) {
			stanza.attrs.participant = attrs.participant
		}

		if (!!attrs.recipient) {
			stanza.attrs.recipient = attrs.recipient
		}

		if (
			!!attrs.type &&
			(tag !== 'message' || getBinaryNodeChild({ tag, attrs, content }, 'unavailable') || errorCode !== 0)
		) {
			stanza.attrs.type = attrs.type
		}

		if (tag === 'message' && getBinaryNodeChild({ tag, attrs, content }, 'unavailable')) {
			stanza.attrs.from = authState.creds.me!.id
		}

		logger.debug({ recv: { tag, attrs }, sent: stanza.attrs }, 'sent ack')
		await sendNode(stanza)
	}

	const rejectCall = async (callId: string, callFrom: string) => {
		const stanza: BinaryNode = {
			tag: 'call',
			attrs: {
				from: authState.creds.me!.id,
				to: callFrom
			},
			content: [
				{
					tag: 'reject',
					attrs: {
						'call-id': callId,
						'call-creator': callFrom,
						count: '0'
					},
					content: undefined
				}
			]
		}
		await query(stanza)
	}

	const sendRetryRequest = async (node: BinaryNode, forceIncludeKeys = false) => {
		const { fullMessage } = decodeMessageNode(node, authState.creds.me!.id, authState.creds.me!.lid || '')
		const { key: msgKey } = fullMessage
		const msgId = msgKey.id!
		const senderJid = node.attrs.from || ''

		// Check internal retry counter (whatsmeow pattern - max 10 per sender/message)
		const internalRetryCount = incrementIncomingRetryCounter(senderJid, msgId)
		if (shouldDropRetryRequest(senderJid, msgId)) {
			logger.warn({ 
				senderJid, 
				msgId, 
				internalRetryCount 
			}, 'Dropping retry request: internal retry counter exceeded limit (10)')
			return
		}

		const key = `${msgId}:${msgKey?.participant}`
		let retryCount = msgRetryCache.get<number>(key) || 0
		
		// Enhanced retry limit check (whatsmeow uses 5 max retries)
		if (retryCount >= 5) {
			logger.warn({ retryCount, msgId }, 'reached maximum retry limit (5), not sending more retry receipts')
			msgRetryCache.del(key)
			return
		}

		retryCount += 1
		msgRetryCache.set(key, retryCount)

		const { account, signedPreKey, signedIdentityKey: identityKey } = authState.creds

		// Enhanced retry logic inspired by whatsmeow
		if (retryCount === 1) {
			// First retry - request resend via phone (whatsmeow pattern)
			try {
				const msgId = await requestPlaceholderResend(msgKey)
				logger.debug({ 
					retryCount, 
					msgId, 
					internalRetryCount 
				}, 'sendRetryRequest: requested placeholder resend for message (first retry)')
			} catch (error) {
				logger.warn({ 
					msgId, 
					error: error.message 
				}, 'Failed to request placeholder resend')
			}
		} else {
			logger.debug({ 
				retryCount, 
				msgId, 
				internalRetryCount 
			}, 'sendRetryRequest: retry count > 1, skipping placeholder resend')
		}

		const deviceIdentity = encodeSignedDeviceIdentity(account!, true)
		await authState.keys.transaction(async () => {
			const receipt: BinaryNode = {
				tag: 'receipt',
				attrs: {
					id: msgId,
					type: 'retry',
					to: node.attrs.from!
				},
				content: [
					{
						tag: 'retry',
						attrs: {
							count: retryCount.toString(),
							id: node.attrs.id!,
							t: node.attrs.t!,
							v: '1'
						}
					},
					{
						tag: 'registration',
						attrs: {},
						content: encodeBigEndian(authState.creds.registrationId)
					}
				]
			}

			if (node.attrs.recipient) {
				receipt.attrs.recipient = node.attrs.recipient
			}

			if (node.attrs.participant) {
				receipt.attrs.participant = node.attrs.participant
			}

			// Include keys based on whatsmeow logic:
			// - Always include on first retry (retryCount === 1)
			// - Include when forced (MAC errors, session errors)
			// - Include when retry count > 1 (session recreation scenarios)
			const shouldIncludeKeys = retryCount === 1 || forceIncludeKeys || retryCount > 1
			
			if (shouldIncludeKeys) {
				const { update, preKeys } = await getNextPreKeys(authState, 1)

				const [keyId] = Object.keys(preKeys)
				const key = preKeys[+keyId!]

				const content = receipt.content! as BinaryNode[]
				content.push({
					tag: 'keys',
					attrs: {},
					content: [
						{ tag: 'type', attrs: {}, content: Buffer.from(KEY_BUNDLE_TYPE) },
						{ tag: 'identity', attrs: {}, content: identityKey.public },
						xmppPreKey(key!, +keyId!),
						xmppSignedPreKey(signedPreKey),
						{ tag: 'device-identity', attrs: {}, content: deviceIdentity }
					]
				})

				ev.emit('creds.update', update)
				
				logger.debug({ 
					retryCount, 
					forceIncludeKeys, 
					shouldIncludeKeys,
					internalRetryCount 
				}, 'Including keys and device identity in retry receipt')
			} else {
				logger.debug({ 
					retryCount, 
					forceIncludeKeys, 
					shouldIncludeKeys,
					internalRetryCount 
				}, 'Not including keys in retry receipt')
			}

			await sendNode(receipt)

			logger.info({ msgAttrs: node.attrs, retryCount }, 'sent retry receipt')
		}, authState?.creds?.me?.id || 'sendRetryRequest')
	}

	const handleEncryptNotification = async (node: BinaryNode) => {
		const from = node.attrs.from
		if (from === S_WHATSAPP_NET) {
			const countChild = getBinaryNodeChild(node, 'count')
			const count = +countChild!.attrs.value!
			const shouldUploadMorePreKeys = count < MIN_PREKEY_COUNT

			logger.debug({ count, shouldUploadMorePreKeys }, 'recv pre-key count')
			if (shouldUploadMorePreKeys) {
				await uploadPreKeys()
			}
		} else {
			const identityNode = getBinaryNodeChild(node, 'identity')
			if (identityNode) {
				logger.info({ jid: from }, 'identity changed')
				// not handling right now
				// signal will override new identity anyway
			} else {
				logger.info({ node }, 'unknown encrypt notification')
			}
		}
	}

	const handleGroupNotification = (participant: string, child: BinaryNode, msg: Partial<proto.IWebMessageInfo>) => {
		const participantJid = getBinaryNodeChild(child, 'participant')?.attrs?.jid || participant
		switch (child?.tag) {
			case 'create':
				const metadata = extractGroupMetadata(child)

				msg.messageStubType = WAMessageStubType.GROUP_CREATE
				msg.messageStubParameters = [metadata.subject]
				msg.key = { participant: metadata.owner }

				ev.emit('chats.upsert', [
					{
						id: metadata.id,
						name: metadata.subject,
						conversationTimestamp: metadata.creation
					}
				])
				ev.emit('groups.upsert', [
					{
						...metadata,
						author: participant
					}
				])
				break
			case 'ephemeral':
			case 'not_ephemeral':
				msg.message = {
					protocolMessage: {
						type: proto.Message.ProtocolMessage.Type.EPHEMERAL_SETTING,
						ephemeralExpiration: +(child.attrs.expiration || 0)
					}
				}
				break
			case 'modify':
				const oldNumber = getBinaryNodeChildren(child, 'participant').map(p => p.attrs.jid!)
				msg.messageStubParameters = oldNumber || []
				msg.messageStubType = WAMessageStubType.GROUP_PARTICIPANT_CHANGE_NUMBER
				break
			case 'promote':
			case 'demote':
			case 'remove':
			case 'add':
			case 'leave':
				const stubType = `GROUP_PARTICIPANT_${child.tag.toUpperCase()}`
				msg.messageStubType = WAMessageStubType[stubType as keyof typeof WAMessageStubType]

				const participants = getBinaryNodeChildren(child, 'participant').map(p => p.attrs.jid!)
				if (
					participants.length === 1 &&
					// if recv. "remove" message and sender removed themselves
					// mark as left
					areJidsSameUser(participants[0], participant) &&
					child.tag === 'remove'
				) {
					msg.messageStubType = WAMessageStubType.GROUP_PARTICIPANT_LEAVE
				}

				msg.messageStubParameters = participants
				break
			case 'subject':
				msg.messageStubType = WAMessageStubType.GROUP_CHANGE_SUBJECT
				msg.messageStubParameters = [child.attrs.subject!]
				break
			case 'description':
				const description = getBinaryNodeChild(child, 'body')?.content?.toString()
				msg.messageStubType = WAMessageStubType.GROUP_CHANGE_DESCRIPTION
				msg.messageStubParameters = description ? [description] : undefined
				break
			case 'announcement':
			case 'not_announcement':
				msg.messageStubType = WAMessageStubType.GROUP_CHANGE_ANNOUNCE
				msg.messageStubParameters = [child.tag === 'announcement' ? 'on' : 'off']
				break
			case 'locked':
			case 'unlocked':
				msg.messageStubType = WAMessageStubType.GROUP_CHANGE_RESTRICT
				msg.messageStubParameters = [child.tag === 'locked' ? 'on' : 'off']
				break
			case 'invite':
				msg.messageStubType = WAMessageStubType.GROUP_CHANGE_INVITE_LINK
				msg.messageStubParameters = [child.attrs.code!]
				break
			case 'member_add_mode':
				const addMode = child.content
				if (addMode) {
					msg.messageStubType = WAMessageStubType.GROUP_MEMBER_ADD_MODE
					msg.messageStubParameters = [addMode.toString()]
				}

				break
			case 'membership_approval_mode':
				const approvalMode = getBinaryNodeChild(child, 'group_join')
				if (approvalMode) {
					msg.messageStubType = WAMessageStubType.GROUP_MEMBERSHIP_JOIN_APPROVAL_MODE
					msg.messageStubParameters = [approvalMode.attrs.state!]
				}

				break
			case 'created_membership_requests':
				msg.messageStubType = WAMessageStubType.GROUP_MEMBERSHIP_JOIN_APPROVAL_REQUEST_NON_ADMIN_ADD
				msg.messageStubParameters = [participantJid, 'created', child.attrs.request_method!]
				break
			case 'revoked_membership_requests':
				const isDenied = areJidsSameUser(participantJid, participant)
				msg.messageStubType = WAMessageStubType.GROUP_MEMBERSHIP_JOIN_APPROVAL_REQUEST_NON_ADMIN_ADD
				msg.messageStubParameters = [participantJid, isDenied ? 'revoked' : 'rejected']
				break
		}
	}

	const processNotification = async (node: BinaryNode) => {
		const result: Partial<proto.IWebMessageInfo> = {}
		const [child] = getAllBinaryNodeChildren(node)
		const nodeType = node.attrs.type
		const from = jidNormalizedUser(node.attrs.from)

		switch (nodeType) {
			case 'privacy_token':
				const tokenList = getBinaryNodeChildren(child, 'token')
				for (const { attrs, content } of tokenList) {
					const jid = attrs.jid
					ev.emit('chats.update', [
						{
							id: jid,
							tcToken: content as Buffer
						}
					])

					logger.debug({ jid }, 'got privacy token update')
				}

				break
			case 'newsletter':
				await handleNewsletterNotification(node)
				break
			case 'mex':
				await handleMexNewsletterNotification(node)
				break
			case 'w:gp2':
				handleGroupNotification(node.attrs.participant!, child!, result)
				break
			case 'mediaretry':
				const event = decodeMediaRetryNode(node)
				ev.emit('messages.media-update', [event])
				break
			case 'encrypt':
				await handleEncryptNotification(node)
				break
			case 'devices':
				const devices = getBinaryNodeChildren(child, 'device')
				if (areJidsSameUser(child!.attrs.jid, authState.creds.me!.id)) {
					const deviceJids = devices.map(d => d.attrs.jid)
					logger.info({ deviceJids }, 'got my own devices')
				}

				break
			case 'server_sync':
				const update = getBinaryNodeChild(node, 'collection')
				if (update) {
					const name = update.attrs.name as WAPatchName
					await resyncAppState([name], false)
				}

				break
			case 'picture':
				const setPicture = getBinaryNodeChild(node, 'set')
				const delPicture = getBinaryNodeChild(node, 'delete')

				ev.emit('contacts.update', [
					{
						id: jidNormalizedUser(node?.attrs?.from) || (setPicture || delPicture)?.attrs?.hash || '',
						imgUrl: setPicture ? 'changed' : 'removed'
					}
				])

				if (isJidGroup(from)) {
					const node = setPicture || delPicture
					result.messageStubType = WAMessageStubType.GROUP_CHANGE_ICON

					if (setPicture) {
						result.messageStubParameters = [setPicture.attrs.id!]
					}

					result.participant = node?.attrs.author
					result.key = {
						...(result.key || {}),
						participant: setPicture?.attrs.author
					}
				}

				break
			case 'account_sync':
				if (child!.tag === 'disappearing_mode') {
					const newDuration = +child!.attrs.duration!
					const timestamp = +child!.attrs.t!

					logger.info({ newDuration }, 'updated account disappearing mode')

					ev.emit('creds.update', {
						accountSettings: {
							...authState.creds.accountSettings,
							defaultDisappearingMode: {
								ephemeralExpiration: newDuration,
								ephemeralSettingTimestamp: timestamp
							}
						}
					})
				} else if (child!.tag === 'blocklist') {
					const blocklists = getBinaryNodeChildren(child, 'item')

					for (const { attrs } of blocklists) {
						const blocklist = [attrs.jid!]
						const type = attrs.action === 'block' ? 'add' : 'remove'
						ev.emit('blocklist.update', { blocklist, type })
					}
				}

				break
			case 'link_code_companion_reg':
				const linkCodeCompanionReg = getBinaryNodeChild(node, 'link_code_companion_reg')
				const ref = toRequiredBuffer(getBinaryNodeChildBuffer(linkCodeCompanionReg, 'link_code_pairing_ref'))
				const primaryIdentityPublicKey = toRequiredBuffer(
					getBinaryNodeChildBuffer(linkCodeCompanionReg, 'primary_identity_pub')
				)
				const primaryEphemeralPublicKeyWrapped = toRequiredBuffer(
					getBinaryNodeChildBuffer(linkCodeCompanionReg, 'link_code_pairing_wrapped_primary_ephemeral_pub')
				)
				const codePairingPublicKey = await decipherLinkPublicKey(primaryEphemeralPublicKeyWrapped)
				const companionSharedKey = Curve.sharedKey(
					authState.creds.pairingEphemeralKeyPair.private,
					codePairingPublicKey
				)
				const random = randomBytes(32)
				const linkCodeSalt = randomBytes(32)
				const linkCodePairingExpanded = await hkdf(companionSharedKey, 32, {
					salt: linkCodeSalt,
					info: 'link_code_pairing_key_bundle_encryption_key'
				})
				const encryptPayload = Buffer.concat([
					Buffer.from(authState.creds.signedIdentityKey.public),
					primaryIdentityPublicKey,
					random
				])
				const encryptIv = randomBytes(12)
				const encrypted = aesEncryptGCM(encryptPayload, linkCodePairingExpanded, encryptIv, Buffer.alloc(0))
				const encryptedPayload = Buffer.concat([linkCodeSalt, encryptIv, encrypted])
				const identitySharedKey = Curve.sharedKey(authState.creds.signedIdentityKey.private, primaryIdentityPublicKey)
				const identityPayload = Buffer.concat([companionSharedKey, identitySharedKey, random])
				authState.creds.advSecretKey = (await hkdf(identityPayload, 32, { info: 'adv_secret' })).toString('base64')
				await query({
					tag: 'iq',
					attrs: {
						to: S_WHATSAPP_NET,
						type: 'set',
						id: sock.generateMessageTag(),
						xmlns: 'md'
					},
					content: [
						{
							tag: 'link_code_companion_reg',
							attrs: {
								jid: authState.creds.me!.id,
								stage: 'companion_finish'
							},
							content: [
								{
									tag: 'link_code_pairing_wrapped_key_bundle',
									attrs: {},
									content: encryptedPayload
								},
								{
									tag: 'companion_identity_public',
									attrs: {},
									content: authState.creds.signedIdentityKey.public
								},
								{
									tag: 'link_code_pairing_ref',
									attrs: {},
									content: ref
								}
							]
						}
					]
				})
				authState.creds.registered = true
				ev.emit('creds.update', authState.creds)
		}

		if (Object.keys(result).length) {
			return result
		}
	}

	async function decipherLinkPublicKey(data: Uint8Array | Buffer) {
		const buffer = toRequiredBuffer(data)
		const salt = buffer.slice(0, 32)
		const secretKey = await derivePairingCodeKey(authState.creds.pairingCode!, salt)
		const iv = buffer.slice(32, 48)
		const payload = buffer.slice(48, 80)
		return aesDecryptCTR(payload, secretKey, iv)
	}

	function toRequiredBuffer(data: Uint8Array | Buffer | undefined) {
		if (data === undefined) {
			throw new Boom('Invalid buffer', { statusCode: 400 })
		}

		return data instanceof Buffer ? data : Buffer.from(data)
	}

	const willSendMessageAgain = (id: string, participant: string) => {
		const key = `${id}:${participant}`
		const retryCount = msgRetryCache.get<number>(key) || 0
		return retryCount < maxMsgRetryCount
	}

	const updateSendMessageAgainCount = (id: string, participant: string) => {
		const key = `${id}:${participant}`
		const newValue = (msgRetryCache.get<number>(key) || 0) + 1
		msgRetryCache.set(key, newValue)
	}

	const sendMessagesAgain = async (key: proto.IMessageKey, ids: string[], retryNode: BinaryNode) => {
		// todo: implement a cache to store the last 256 sent messages (copy whatsmeow)
		const msgs = await Promise.all(ids.map(id => getMessage({ ...key, id })))
		const remoteJid = key.remoteJid!
		const participant = key.participant || remoteJid
		// if it's the primary jid sending the request
		// just re-send the message to everyone
		// prevents the first message decryption failure
		const sendToAll = !jidDecode(participant)?.device
		await assertSessions([participant], true)

		if (isJidGroup(remoteJid)) {
			await authState.keys.set({ 'sender-key-memory': { [remoteJid]: null } })
		}

		logger.debug({ participant, sendToAll }, 'forced new session for retry recp')

		for (const [i, msg] of msgs.entries()) {
			if (msg) {
				updateSendMessageAgainCount(ids[i]!, participant)
				const msgRelayOpts: MessageRelayOptions = { messageId: ids[i] }

				if (sendToAll) {
					msgRelayOpts.useUserDevicesCache = false
				} else {
					msgRelayOpts.participant = {
						jid: participant,
						count: +retryNode.attrs.count!
					}
				}

				await relayMessage(key.remoteJid!, msg, msgRelayOpts)
			} else {
				logger.debug({ jid: key.remoteJid, id: ids[i] }, 'recv retry request, but message not available')
			}
		}
	}

	const handleReceipt = async (node: BinaryNode) => {
		const { attrs, content } = node
		const isLid = attrs.from!.includes('lid')
		const isNodeFromMe = areJidsSameUser(
			attrs.participant || attrs.from,
			isLid ? authState.creds.me?.lid : authState.creds.me?.id
		)
		const remoteJid = !isNodeFromMe || isJidGroup(attrs.from) ? attrs.from : attrs.recipient
		const fromMe = !attrs.recipient || ((attrs.type === 'retry' || attrs.type === 'sender') && isNodeFromMe)

		const key: proto.IMessageKey = {
			remoteJid,
			id: '',
			fromMe,
			participant: attrs.participant
		}

		if (shouldIgnoreJid(remoteJid!) && remoteJid !== '@s.whatsapp.net') {
			logger.debug({ remoteJid }, 'ignoring receipt from jid')
			await sendMessageAck(node)
			return
		}

		const ids = [attrs.id!]
		if (Array.isArray(content)) {
			const items = getBinaryNodeChildren(content[0], 'item')
			ids.push(...items.map(i => i.attrs.id!))
		}

		try {
			await Promise.all([
				processingMutex.mutex(async () => {
					const status = getStatusFromReceiptType(attrs.type)
					if (
						typeof status !== 'undefined' &&
						// basically, we only want to know when a message from us has been delivered to/read by the other person
						// or another device of ours has read some messages
						(status >= proto.WebMessageInfo.Status.SERVER_ACK || !isNodeFromMe)
					) {
						if (isJidGroup(remoteJid) || isJidStatusBroadcast(remoteJid!)) {
							if (attrs.participant) {
								const updateKey: keyof MessageUserReceipt =
									status === proto.WebMessageInfo.Status.DELIVERY_ACK ? 'receiptTimestamp' : 'readTimestamp'
								ev.emit(
									'message-receipt.update',
									ids.map(id => ({
										key: { ...key, id },
										receipt: {
											userJid: jidNormalizedUser(attrs.participant),
											[updateKey]: +attrs.t!
										}
									}))
								)
							}
						} else {
							ev.emit(
								'messages.update',
								ids.map(id => ({
									key: { ...key, id },
									update: { status }
								}))
							)
						}
					}

					if (attrs.type === 'retry') {
						// correctly set who is asking for the retry
						key.participant = key.participant || attrs.from
						const retryNode = getBinaryNodeChild(node, 'retry')
<<<<<<< HEAD
						
						// Check internal retry counter (whatsmeow pattern)
						const senderJid = attrs.from || ''
						const messageId = ids[0] || ''
						
						if (shouldDropRetryRequest(senderJid, messageId)) {
							logger.warn({ 
								senderJid, 
								messageId,
								attrs 
							}, 'Dropping retry receipt: internal retry counter exceeded limit (10)')
							return
						}
						
						// Increment internal retry counter
						const internalRetryCount = incrementIncomingRetryCounter(senderJid, messageId)
						
						if (willSendMessageAgain(ids[0], key.participant)) {
=======
						if (willSendMessageAgain(ids[0]!, key.participant!)) {
>>>>>>> fb08f3ca
							if (key.fromMe) {
								try {
									logger.debug({ 
										attrs, 
										key, 
										internalRetryCount 
									}, 'recv retry request')
									
									// Check if we have the message in recent cache (whatsmeow pattern)
									const recentMessage = getRecentMessage(key.remoteJid || '', messageId)
									if (recentMessage) {
										logger.debug({ 
											jid: key.remoteJid, 
											id: messageId 
										}, 'Found message in recent cache for retry')
									}
									
									await sendMessagesAgain(key, ids, retryNode!)
								} catch (error: any) {
									logger.error({ key, ids, trace: error.stack }, 'error in sending message again')
								}
							} else {
								logger.info({ 
									attrs, 
									key, 
									internalRetryCount 
								}, 'recv retry for not fromMe message')
							}
						} else {
							logger.info({ 
								attrs, 
								key, 
								internalRetryCount 
							}, 'will not send message again, as sent too many times')
						}
					}
				})
			])
		} finally {
			await sendMessageAck(node)
		}
	}

	const handleNotification = async (node: BinaryNode) => {
		const remoteJid = node.attrs.from
		if (shouldIgnoreJid(remoteJid!) && remoteJid !== '@s.whatsapp.net') {
			logger.debug({ remoteJid, id: node.attrs.id }, 'ignored notification')
			await sendMessageAck(node)
			return
		}

		try {
			await Promise.all([
				processingMutex.mutex(async () => {
					const msg = await processNotification(node)
					if (msg) {
						const fromMe = areJidsSameUser(node.attrs.participant || remoteJid, authState.creds.me!.id)
						msg.key = {
							remoteJid,
							fromMe,
							participant: node.attrs.participant,
							id: node.attrs.id,
							...(msg.key || {})
						}
						msg.participant ??= node.attrs.participant
						msg.messageTimestamp = +node.attrs.t!

						const fullMsg = proto.WebMessageInfo.fromObject(msg)
						await upsertMessage(fullMsg, 'append')
					}
				})
			])
		} finally {
			await sendMessageAck(node)
		}
	}

	const handleMessage = async (node: BinaryNode) => {
		if (shouldIgnoreJid(node.attrs.from!) && node.attrs.from !== '@s.whatsapp.net') {
			logger.debug({ key: node.attrs.key }, 'ignored message')
			await sendMessageAck(node)
			return
		}

		const encNode = getBinaryNodeChild(node, 'enc')

		// TODO: temporary fix for crashes and issues resulting of failed msmsg decryption
		if (encNode && encNode.attrs.type === 'msmsg') {
			logger.debug({ key: node.attrs.key }, 'ignored msmsg')
			await sendMessageAck(node)
			return
		}

		let response: string | undefined

		if (getBinaryNodeChild(node, 'unavailable') && !encNode) {
			await sendMessageAck(node)
			const { key } = decodeMessageNode(node, authState.creds.me!.id, authState.creds.me!.lid || '').fullMessage
			response = await requestPlaceholderResend(key)
			if (response === 'RESOLVED') {
				return
			}

			logger.debug('received unavailable message, acked and requested resend from phone')
		} else {
			if (placeholderResendCache.get(node.attrs.id!)) {
				placeholderResendCache.del(node.attrs.id!)
			}
		}

		// Criar chave única para esta mensagem
		const messageKey = `${node.attrs.from}_${node.attrs.id}_${node.attrs.participant || ''}`

		try {
			// Create session recreation context (whatsmeow-inspired)
			const sessionContext: SessionRecreationContext = {
				authState,
				logger,
				signalRepository,
				query
			}

<<<<<<< HEAD
			const {
				fullMessage: msg,
				category,
				author,
				decrypt
			} = decryptMessageNode(node, authState.creds.me!.id, authState.creds.me!.lid || '', signalRepository, logger, sendRetryRequest, sessionContext)

			if (response && msg?.messageStubParameters?.[0] === NO_MESSAGE_FOUND_ERROR_TEXT) {
				msg.messageStubParameters = [NO_MESSAGE_FOUND_ERROR_TEXT, response]
			}

			if (
				msg.message?.protocolMessage?.type === proto.Message.ProtocolMessage.Type.SHARE_PHONE_NUMBER &&
				node.attrs.sender_pn
			) {
				ev.emit('chats.phoneNumberShare', { lid: node.attrs.from, jid: node.attrs.sender_pn })
			}
=======
		if (
			msg.message?.protocolMessage?.type === proto.Message.ProtocolMessage.Type.SHARE_PHONE_NUMBER &&
			node.attrs.sender_pn
		) {
			ev.emit('chats.phoneNumberShare', { lid: node.attrs.from!, jid: node.attrs.sender_pn })
		}
>>>>>>> fb08f3ca

			await Promise.all([
				processingMutex.mutex(async () => {
					try {
						await decrypt()

						// Remove da queue de retry se descriptografia foi bem sucedida
						if (PENDING_MESSAGE_DECRYPTIONS.has(messageKey)) {
							PENDING_MESSAGE_DECRYPTIONS.delete(messageKey)
							console.warn({ messageKey }, 'Message decrypted successfully after retry')
						}

						// Add to recent messages cache for retry receipts (whatsmeow pattern)
						if (msg.key?.remoteJid && msg.key?.id) {
							addRecentMessage(msg.key.remoteJid, msg.key.id, msg)
							logger.debug({ 
								jid: msg.key.remoteJid, 
								id: msg.key.id 
							}, 'Added message to recent cache for retry receipts')
						}

						// message failed to decrypt
						if (msg.messageStubType === proto.WebMessageInfo.StubType.CIPHERTEXT) {
							if (msg?.messageStubParameters?.[0] === MISSING_KEYS_ERROR_TEXT) {
								return sendMessageAck(node, NACK_REASONS.ParsingError)
							}

							retryMutex.mutex(async () => {
								if (ws.isOpen) {
									if (getBinaryNodeChild(node, 'unavailable')) {
										return
									}

									const encNode = getBinaryNodeChild(node, 'enc')

									console.warn({ messageKey, node }, 'Message decryption failed, sending retry request')
									
									await sendRetryRequest(node, !encNode)
									if (retryRequestDelayMs) {
										await delay(retryRequestDelayMs)
									}
								} else {
									logger.debug({ node }, 'connection closed, ignoring retry req')
								}
							})
						} else {
							// Processamento normal da mensagem
							let type: MessageReceiptType = undefined
							let participant = msg.key.participant
							if (category === 'peer') {
								type = 'peer_msg'
							} else if (msg.key.fromMe) {
								type = 'sender'
								if (isJidUser(msg.key.remoteJid!)) {
									participant = author
								}
							} else if (!sendActiveReceipts) {
								type = 'inactive'
							}

							await sendReceipt(msg.key.remoteJid!, participant!, [msg.key.id!], type)

							const isAnyHistoryMsg = getHistoryMsg(msg.message!)
							if (isAnyHistoryMsg) {
								const jid = jidNormalizedUser(msg.key.remoteJid!)
								await sendReceipt(jid, undefined, [msg.key.id!], 'hist_sync')
							}
						}

						cleanMessage(msg, authState.creds.me!.id)
						await sendMessageAck(node)
						await upsertMessage(msg, node.attrs.offline ? 'append' : 'notify')
					} catch (decryptError) {
						console.error({ error: decryptError, messageKey }, 'Decryption failed')
						// Tratamento específico para SessionError
						if (decryptError.message.includes('No session') || decryptError.message.includes('Bad MAC')
						|| decryptError.message.includes('MAC verification') || decryptError.message.includes('No matching sessions')
						) {
							console.warn('trying to handle session error in message decryption')

							const pendingDecryption = PENDING_MESSAGE_DECRYPTIONS.get(messageKey)

							if (!pendingDecryption) {
								// Primeira falha - adiciona à queue
								PENDING_MESSAGE_DECRYPTIONS.set(messageKey, {
									node,
									retryCount: 1,
									timestamp: Date.now()
								})

								console.warn({ messageKey, error: decryptError.message }, 'Session not found, scheduling retry')

								// Agenda retry
								setTimeout(() => {
									retryMessageDecryption(messageKey).catch(err =>
										logger.error({ err, messageKey }, 'Error in retry decryption')
									)
								}, DECRYPT_RETRY_DELAY)

								// Por enquanto, processa como ciphertext
								msg.messageStubType = proto.WebMessageInfo.StubType.CIPHERTEXT
								msg.messageStubParameters = ['Session not ready, retrying...']

								cleanMessage(msg, authState.creds.me!.id)
								await sendMessageAck(node)
								await upsertMessage(msg, node.attrs.offline ? 'append' : 'notify')
							} else if (pendingDecryption.retryCount < MAX_DECRYPT_RETRY_COUNT) {
								// Retry subsequente
								pendingDecryption.retryCount++
								console.warn({ messageKey, retryCount: pendingDecryption.retryCount }, 'Retrying message decryption')

								setTimeout(() => {
									retryMessageDecryption(messageKey).catch(err =>
										console.error({ err, messageKey }, 'Error in retry decryption')
									)
								}, DECRYPT_RETRY_DELAY * pendingDecryption.retryCount)
							} else {
								// Máximo de retries atingido
								PENDING_MESSAGE_DECRYPTIONS.delete(messageKey)
								console.error({ messageKey }, 'Max retry count reached for message decryption')

								msg.messageStubType = proto.WebMessageInfo.StubType.CIPHERTEXT
								msg.messageStubParameters = ['Decryption failed after retries']

								cleanMessage(msg, authState.creds.me!.id)
								await sendMessageAck(node)
								await upsertMessage(msg, node.attrs.offline ? 'append' : 'notify')
							}
						} else {
							// Outros erros de descriptografia
							logger.error({ error: decryptError, messageKey }, 'Decryption failed with non-session error')
							throw decryptError
						}
					}
				})
			])
		} catch (error) {
			logger.error({ error, node }, 'error in handling message')
			await sendMessageAck(node) // Ainda assim envia ack para evitar loops
		}
	}

	const retryMessageDecryption = async (messageKey: string) => {
		const pendingDecryption = PENDING_MESSAGE_DECRYPTIONS.get(messageKey)

		if (!pendingDecryption) {
			return
		}

		const { node } = pendingDecryption

		try {
			// try to decrypt the message again
			await handleMessage(node)
		} catch (error) {
			logger.error({ error, messageKey }, 'Retry decryption failed')

			if (pendingDecryption.retryCount >= MAX_DECRYPT_RETRY_COUNT) {
				PENDING_MESSAGE_DECRYPTIONS.delete(messageKey)
			}
		}
	}

	setInterval(() => {
		const now = Date.now()
		const maxAge = 5 * 60 * 1000 // 5 minutes

		for (const [key, pending] of PENDING_MESSAGE_DECRYPTIONS.entries()) {
			if (now - pending.timestamp > maxAge) {
				PENDING_MESSAGE_DECRYPTIONS.delete(key)
				logger.debug({ key }, 'Removed old pending decryption from queue')
			}
		}
	}, 60000)

	const fetchMessageHistory = async (
		count: number,
		oldestMsgKey: WAMessageKey,
		oldestMsgTimestamp: number | Long
	): Promise<string> => {
		if (!authState.creds.me?.id) {
			throw new Boom('Not authenticated')
		}

		const pdoMessage: proto.Message.IPeerDataOperationRequestMessage = {
			historySyncOnDemandRequest: {
				chatJid: oldestMsgKey.remoteJid,
				oldestMsgFromMe: oldestMsgKey.fromMe,
				oldestMsgId: oldestMsgKey.id,
				oldestMsgTimestampMs: oldestMsgTimestamp,
				onDemandMsgCount: count
			},
			peerDataOperationRequestType: proto.Message.PeerDataOperationRequestType.HISTORY_SYNC_ON_DEMAND
		}

		return sendPeerDataOperationMessage(pdoMessage)
	}

	const requestPlaceholderResend = async (messageKey: WAMessageKey): Promise<string | undefined> => {
		if (!authState.creds.me?.id) {
			throw new Boom('Not authenticated')
		}

		if (placeholderResendCache.get(messageKey?.id!)) {
			logger.debug({ messageKey }, 'already requested resend')
			return
		} else {
			placeholderResendCache.set(messageKey?.id!, true)
		}

		await delay(5000)

		if (!placeholderResendCache.get(messageKey?.id!)) {
			logger.debug({ messageKey }, 'message received while resend requested')
			return 'RESOLVED'
		}

		const pdoMessage = {
			placeholderMessageResendRequest: [
				{
					messageKey
				}
			],
			peerDataOperationRequestType: proto.Message.PeerDataOperationRequestType.PLACEHOLDER_MESSAGE_RESEND
		}

		setTimeout(() => {
			if (placeholderResendCache.get(messageKey?.id!)) {
				logger.debug({ messageKey }, 'PDO message without response after 15 seconds. Phone possibly offline')
				placeholderResendCache.del(messageKey?.id!)
			}
		}, 15_000)

		return sendPeerDataOperationMessage(pdoMessage)
	}

	const handleCall = async (node: BinaryNode) => {
		let status: WACallUpdateType
		const { attrs } = node
		const [infoChild] = getAllBinaryNodeChildren(node)

		if (!infoChild) {
			throw new Boom('Missing call info in call node')
		}

		const callId = infoChild.attrs['call-id']!
		const from = infoChild.attrs.from! || infoChild.attrs['call-creator']!
		status = getCallStatusFromNode(infoChild)

		if (isLidUser(from) && infoChild.tag === 'relaylatency') {
			const verify = callOfferCache.get(callId)
			if (!verify) {
				status = 'offer'
				const callLid: WACallEvent = {
					chatId: attrs.from!,
					from,
					id: callId,
					date: new Date(+attrs.t! * 1000),
					offline: !!attrs.offline,
					status
				}
				callOfferCache.set(callId, callLid)
			}
		}

		const call: WACallEvent = {
			chatId: attrs.from!,
			from,
			id: callId,
			date: new Date(+attrs.t! * 1000),
			offline: !!attrs.offline,
			status
		}

		if (status === 'offer') {
			call.isVideo = !!getBinaryNodeChild(infoChild, 'video')
			call.isGroup = infoChild.attrs.type === 'group' || !!infoChild.attrs['group-jid']
			call.groupJid = infoChild.attrs['group-jid']
			callOfferCache.set(call.id, call)
		}

		const existingCall = callOfferCache.get<WACallEvent>(call.id)

		// use existing call info to populate this event
		if (existingCall) {
			call.isVideo = existingCall.isVideo
			call.isGroup = existingCall.isGroup
		}

		// delete data once call has ended
		if (status === 'reject' || status === 'accept' || status === 'timeout' || status === 'terminate') {
			callOfferCache.del(call.id)
		}

		ev.emit('call', [call])

		await sendMessageAck(node)
	}

	const handleBadAck = async ({ attrs }: BinaryNode) => {
		const key: WAMessageKey = { remoteJid: attrs.from, fromMe: true, id: attrs.id }

		// WARNING: REFRAIN FROM ENABLING THIS FOR NOW. IT WILL CAUSE A LOOP
		// // current hypothesis is that if pash is sent in the ack
		// // it means -- the message hasn't reached all devices yet
		// // we'll retry sending the message here
		// if(attrs.phash) {
		// 	logger.info({ attrs }, 'received phash in ack, resending message...')
		// 	const msg = await getMessage(key)
		// 	if(msg) {
		// 		await relayMessage(key.remoteJid!, msg, { messageId: key.id!, useUserDevicesCache: false })
		// 	} else {
		// 		logger.warn({ attrs }, 'could not send message again, as it was not found')
		// 	}
		// }

		// error in acknowledgement,
		// device could not display the message
		if (attrs.error) {
			logger.warn({ attrs }, 'received error in ack')
			ev.emit('messages.update', [
				{
					key,
					update: {
						status: WAMessageStatus.ERROR,
						messageStubParameters: [attrs.error]
					}
				}
			])
		}
	}

	/// processes a node with the given function
	/// and adds the task to the existing buffer if we're buffering events
	const processNodeWithBuffer = async <T>(
		node: BinaryNode,
		identifier: string,
		exec: (node: BinaryNode, offline: boolean) => Promise<T>
	) => {
		ev.buffer()
		await execTask()
		ev.flush()

		function execTask() {
			return exec(node, false).catch(err => onUnexpectedError(err, identifier))
		}
	}

	type MessageType = 'message' | 'call' | 'receipt' | 'notification'

	type OfflineNode = {
		type: MessageType
		node: BinaryNode
	}

	const makeOfflineNodeProcessor = () => {
		const nodeProcessorMap: Map<MessageType, (node: BinaryNode) => Promise<void>> = new Map([
			['message', handleMessage],
			['call', handleCall],
			['receipt', handleReceipt],
			['notification', handleNotification]
		])
		const nodes: OfflineNode[] = []
		let isProcessing = false

		const enqueue = (type: MessageType, node: BinaryNode) => {
			nodes.push({ type, node })

			if (isProcessing) {
				return
			}

			isProcessing = true

			const promise = async () => {
				while (nodes.length && ws.isOpen) {
					const { type, node } = nodes.shift()!

					const nodeProcessor = nodeProcessorMap.get(type)

					if (!nodeProcessor) {
						onUnexpectedError(new Error(`unknown offline node type: ${type}`), 'processing offline node')
						continue
					}

					await nodeProcessor(node)
				}

				isProcessing = false
			}

			promise().catch(error => onUnexpectedError(error, 'processing offline nodes'))
		}

		return { enqueue }
	}

	const offlineNodeProcessor = makeOfflineNodeProcessor()

	const processNode = (
		type: MessageType,
		node: BinaryNode,
		identifier: string,
		exec: (node: BinaryNode) => Promise<void>
	) => {
		const isOffline = !!node.attrs.offline

		if (isOffline) {
			offlineNodeProcessor.enqueue(type, node)
		} else {
			processNodeWithBuffer(node, identifier, exec)
		}
	}

	// Handles newsletter notifications
	async function handleNewsletterNotification(node: BinaryNode) {
		const from = node.attrs.from!
		const child = getAllBinaryNodeChildren(node)[0]!
		const author = node.attrs.participant!

		logger.info({ from, child }, 'got newsletter notification')

		switch (child.tag) {
			case 'reaction':
				const reactionUpdate = {
					id: from,
					server_id: child.attrs.message_id!,
					reaction: {
						code: getBinaryNodeChildString(child, 'reaction'),
						count: 1
					}
				}
				ev.emit('newsletter.reaction', reactionUpdate)
				break

			case 'view':
				const viewUpdate = {
					id: from,
					server_id: child.attrs.message_id!,
					count: parseInt(child.content?.toString() || '0', 10)
				}
				ev.emit('newsletter.view', viewUpdate)
				break

			case 'participant':
				const participantUpdate = {
					id: from,
					author,
					user: child.attrs.jid!,
					action: child.attrs.action!,
					new_role: child.attrs.role!
				}
				ev.emit('newsletter-participants.update', participantUpdate)
				break

			case 'update':
				const settingsNode = getBinaryNodeChild(child, 'settings')
				if (settingsNode) {
					const update: Record<string, any> = {}
					const nameNode = getBinaryNodeChild(settingsNode, 'name')
					if (nameNode?.content) update.name = nameNode.content.toString()

					const descriptionNode = getBinaryNodeChild(settingsNode, 'description')
					if (descriptionNode?.content) update.description = descriptionNode.content.toString()

					ev.emit('newsletter-settings.update', {
						id: from,
						update
					})
				}

				break

			case 'message':
				const plaintextNode = getBinaryNodeChild(child, 'plaintext')
				if (plaintextNode?.content) {
					try {
						const contentBuf =
							typeof plaintextNode.content === 'string'
								? Buffer.from(plaintextNode.content, 'binary')
								: Buffer.from(plaintextNode.content as Uint8Array)
						const messageProto = proto.Message.decode(contentBuf)
						const fullMessage = proto.WebMessageInfo.fromObject({
							key: {
								remoteJid: from,
								id: child.attrs.message_id || child.attrs.server_id,
								fromMe: false
							},
							message: messageProto,
							messageTimestamp: +child.attrs.t!
						})
						await upsertMessage(fullMessage, 'append')
						logger.info('Processed plaintext newsletter message')
					} catch (error) {
						logger.error({ error }, 'Failed to decode plaintext newsletter message')
					}
				}

				break

			default:
				logger.warn({ node }, 'Unknown newsletter notification')
				break
		}
	}

	// Handles mex newsletter notifications
	async function handleMexNewsletterNotification(node: BinaryNode) {
		const mexNode = getBinaryNodeChild(node, 'mex')
		if (!mexNode?.content) {
			logger.warn({ node }, 'Invalid mex newsletter notification')
			return
		}

		let data: any
		try {
			data = JSON.parse(mexNode.content.toString())
		} catch (error) {
			logger.error({ err: error, node }, 'Failed to parse mex newsletter notification')
			return
		}

		const operation = data?.operation
		const updates = data?.updates

		if (!updates || !operation) {
			logger.warn({ data }, 'Invalid mex newsletter notification content')
			return
		}

		logger.info({ operation, updates }, 'got mex newsletter notification')

		switch (operation) {
			case 'NotificationNewsletterUpdate':
				for (const update of updates) {
					if (update.jid && update.settings && Object.keys(update.settings).length > 0) {
						ev.emit('newsletter-settings.update', {
							id: update.jid,
							update: update.settings
						})
					}
				}

				break

			case 'NotificationNewsletterAdminPromote':
				for (const update of updates) {
					if (update.jid && update.user) {
						ev.emit('newsletter-participants.update', {
							id: update.jid,
							author: node.attrs.from!,
							user: update.user,
							new_role: 'ADMIN',
							action: 'promote'
						})
					}
				}

				break

			default:
				logger.info({ operation, data }, 'Unhandled mex newsletter notification')
				break
		}
	}

	// recv a message
	ws.on('CB:message', (node: BinaryNode) => {
		processNode('message', node, 'processing message', handleMessage)
	})

	ws.on('CB:call', async (node: BinaryNode) => {
		processNode('call', node, 'handling call', handleCall)
	})

	ws.on('CB:receipt', node => {
		processNode('receipt', node, 'handling receipt', handleReceipt)
	})

	ws.on('CB:notification', async (node: BinaryNode) => {
		processNode('notification', node, 'handling notification', handleNotification)
	})
	ws.on('CB:ack,class:message', (node: BinaryNode) => {
		handleBadAck(node).catch(error => onUnexpectedError(error, 'handling bad ack'))
	})

	ev.on('call', ([call]) => {
		if (!call) {
			return
		}

		// missed call + group call notification message generation
		if (call.status === 'timeout' || (call.status === 'offer' && call.isGroup)) {
			const msg: proto.IWebMessageInfo = {
				key: {
					remoteJid: call.chatId,
					id: call.id,
					fromMe: false
				},
				messageTimestamp: unixTimestampSeconds(call.date)
			}
			if (call.status === 'timeout') {
				if (call.isGroup) {
					msg.messageStubType = call.isVideo
						? WAMessageStubType.CALL_MISSED_GROUP_VIDEO
						: WAMessageStubType.CALL_MISSED_GROUP_VOICE
				} else {
					msg.messageStubType = call.isVideo ? WAMessageStubType.CALL_MISSED_VIDEO : WAMessageStubType.CALL_MISSED_VOICE
				}
			} else {
				msg.message = { call: { callKey: Buffer.from(call.id) } }
			}

			const protoMsg = proto.WebMessageInfo.fromObject(msg)
			upsertMessage(protoMsg, call.offline ? 'append' : 'notify')
		}
	})

	ev.on('connection.update', ({ isOnline }) => {
		if (typeof isOnline !== 'undefined') {
			sendActiveReceipts = isOnline
			logger.trace(`sendActiveReceipts set to "${sendActiveReceipts}"`)
		}
	})

	// Setup automatic cleanup of old retry states (inspired by whatsmeow)
	const cleanupInterval = setInterval(() => {
		try {
			cleanupOldRetryStates()
		} catch (error) {
			logger.warn({ error: error.message }, 'Failed to cleanup old retry states')
		}
	}, 60 * 60 * 1000) // Run every hour

	// Cleanup on socket close
	sock.ev.on('connection.update', ({ connection }) => {
		if (connection === 'close') {
			clearInterval(cleanupInterval)
		}
	})

	return {
		...sock,
		sendMessageAck,
		sendRetryRequest,
		rejectCall,
		fetchMessageHistory,
		requestPlaceholderResend
	}
}<|MERGE_RESOLUTION|>--- conflicted
+++ resolved
@@ -772,7 +772,6 @@
 						// correctly set who is asking for the retry
 						key.participant = key.participant || attrs.from
 						const retryNode = getBinaryNodeChild(node, 'retry')
-<<<<<<< HEAD
 						
 						// Check internal retry counter (whatsmeow pattern)
 						const senderJid = attrs.from || ''
@@ -790,10 +789,7 @@
 						// Increment internal retry counter
 						const internalRetryCount = incrementIncomingRetryCounter(senderJid, messageId)
 						
-						if (willSendMessageAgain(ids[0], key.participant)) {
-=======
 						if (willSendMessageAgain(ids[0]!, key.participant!)) {
->>>>>>> fb08f3ca
 							if (key.fromMe) {
 								try {
 									logger.debug({ 
@@ -916,7 +912,6 @@
 				query
 			}
 
-<<<<<<< HEAD
 			const {
 				fullMessage: msg,
 				category,
@@ -934,14 +929,6 @@
 			) {
 				ev.emit('chats.phoneNumberShare', { lid: node.attrs.from, jid: node.attrs.sender_pn })
 			}
-=======
-		if (
-			msg.message?.protocolMessage?.type === proto.Message.ProtocolMessage.Type.SHARE_PHONE_NUMBER &&
-			node.attrs.sender_pn
-		) {
-			ev.emit('chats.phoneNumberShare', { lid: node.attrs.from!, jid: node.attrs.sender_pn })
-		}
->>>>>>> fb08f3ca
 
 			await Promise.all([
 				processingMutex.mutex(async () => {
