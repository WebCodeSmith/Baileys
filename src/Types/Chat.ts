<<<<<<< HEAD
import type {proto} from '../../WAProto'
import type {AccountSettings} from './Auth'
import type {BufferedEventData} from './Events'
import type {LabelActionBody} from './Label'
import type {ChatLabelAssociationActionBody} from './LabelAssociation'
import type {MessageLabelAssociationActionBody} from './LabelAssociation'
import type {MinimalMessage, WAMessageKey} from './Message'
=======
import type { proto } from '../../WAProto/index.js'
import type { AccountSettings } from './Auth'
import type { BufferedEventData } from './Events'
import type { LabelActionBody } from './Label'
import type { ChatLabelAssociationActionBody } from './LabelAssociation'
import type { MessageLabelAssociationActionBody } from './LabelAssociation'
import type { MinimalMessage, WAMessageKey } from './Message'
>>>>>>> fb08f3ca

/** privacy settings in WhatsApp Web */
export type WAPrivacyValue = 'all' | 'contacts' | 'contact_blacklist' | 'none'

export type WAPrivacyOnlineValue = 'all' | 'match_last_seen'

export type WAPrivacyGroupAddValue = 'all' | 'contacts' | 'contact_blacklist'

export type WAReadReceiptsValue = 'all' | 'none'

export type WAPrivacyCallValue = 'all' | 'known'

export type WAPrivacyMessagesValue = 'all' | 'contacts'

/** set of statuses visible to other people; see updatePresence() in WhatsAppWeb.Send */
export type WAPresence = 'unavailable' | 'available' | 'composing' | 'recording' | 'paused'

export const ALL_WA_PATCH_NAMES = [
	'critical_block',
	'critical_unblock_low',
	'regular_high',
	'regular_low',
	'regular'
] as const

export type WAPatchName = (typeof ALL_WA_PATCH_NAMES)[number]

export interface PresenceData {
	lastKnownPresence: WAPresence
	lastSeen?: number
}

export type BotListInfo = {
	jid: string
	personaId: string
}

export type ChatMutation = {
	syncAction: proto.ISyncActionData
	index: string[]
}

export type WAPatchCreate = {
	syncAction: proto.ISyncActionValue
	index: string[]
	type: WAPatchName
	apiVersion: number
	operation: proto.SyncdMutation.SyncdOperation
}

export type Chat = proto.IConversation & {
	/** unix timestamp of when the last message was received in the chat */
	lastMessageRecvTimestamp?: number
}

export type ChatUpdate = Partial<
	Chat & {
	/**
	 * if specified in the update,
	 * the EV buffer will check if the condition gets fulfilled before applying the update
	 * Right now, used to determine when to release an app state sync event
	 *
	 * @returns true, if the update should be applied;
	 * false if it can be discarded;
	 * undefined if the condition is not yet fulfilled
	 * */
	conditional: (bufferedData: BufferedEventData) => boolean | undefined

	/** last update time */
	timestamp?: number
}
>

/**
 * the last messages in a chat, sorted reverse-chronologically. That is, the latest message should be first in the chat
 * for MD modifications, the last message in the array (i.e. the earlist message) must be the last message recv in the chat
 * */
export type LastMessageList = MinimalMessage[] | proto.SyncActionValue.ISyncActionMessageRange

export type ChatModification =
	| {
	archive: boolean
	lastMessages: LastMessageList
}
	| { pushNameSetting: string }
	| { pin: boolean }
	| {
	/** mute for duration, or provide timestamp of mute to remove*/
	mute: number | null
}
	| {
<<<<<<< HEAD
	clear: boolean
}
=======
			clear: boolean
			lastMessages: LastMessageList
	  }
>>>>>>> fb08f3ca
	| {
	deleteForMe: { deleteMedia: boolean; key: WAMessageKey; timestamp: number }
}
	| {
	star: {
		messages: { id: string; fromMe?: boolean }[]
		star: boolean
	}
}
	| {
	markRead: boolean
	lastMessages: LastMessageList
}
	| { delete: true; lastMessages: LastMessageList }
	| { contact: proto.SyncActionValue.IContactAction | null }
	| { disableLinkPreviews: proto.SyncActionValue.IPrivacySettingDisableLinkPreviewsAction }
	// Label
	| { addLabel: LabelActionBody }
	// Label assosiation
	| { addChatLabel: ChatLabelAssociationActionBody }
	| { removeChatLabel: ChatLabelAssociationActionBody }
	| { addMessageLabel: MessageLabelAssociationActionBody }
	| { removeMessageLabel: MessageLabelAssociationActionBody }

export type InitialReceivedChatsState = {
	[jid: string]: {
		/** the last message received from the other party */
		lastMsgRecvTimestamp?: number
		/** the absolute last message in the chat */
		lastMsgTimestamp: number
	}
}

export type InitialAppStateSyncOptions = {
	accountSettings: AccountSettings
}<|MERGE_RESOLUTION|>--- conflicted
+++ resolved
@@ -1,12 +1,3 @@
-<<<<<<< HEAD
-import type {proto} from '../../WAProto'
-import type {AccountSettings} from './Auth'
-import type {BufferedEventData} from './Events'
-import type {LabelActionBody} from './Label'
-import type {ChatLabelAssociationActionBody} from './LabelAssociation'
-import type {MessageLabelAssociationActionBody} from './LabelAssociation'
-import type {MinimalMessage, WAMessageKey} from './Message'
-=======
 import type { proto } from '../../WAProto/index.js'
 import type { AccountSettings } from './Auth'
 import type { BufferedEventData } from './Events'
@@ -14,7 +5,6 @@
 import type { ChatLabelAssociationActionBody } from './LabelAssociation'
 import type { MessageLabelAssociationActionBody } from './LabelAssociation'
 import type { MinimalMessage, WAMessageKey } from './Message'
->>>>>>> fb08f3ca
 
 /** privacy settings in WhatsApp Web */
 export type WAPrivacyValue = 'all' | 'contacts' | 'contact_blacklist' | 'none'
@@ -106,14 +96,9 @@
 	mute: number | null
 }
 	| {
-<<<<<<< HEAD
-	clear: boolean
-}
-=======
 			clear: boolean
 			lastMessages: LastMessageList
 	  }
->>>>>>> fb08f3ca
 	| {
 	deleteForMe: { deleteMedia: boolean; key: WAMessageKey; timestamp: number }
 }
